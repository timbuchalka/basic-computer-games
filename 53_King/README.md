## King

This is one of the most comprehensive, difficult, and interesting games. (If you’ve never played one of these games, start with HAMMURABI.)

In this game, you are Premier of Setats Detinu, a small communist island 30 by 70 miles long. Your job is to decide upon the budget of your country and distribute money to your country from the communal treasury.

The money system is Rollods; each person needs 100 Rallods per year to survive. Your country’s income comes from farm produce and tourists visiting your magnificent forests, hunting, fishing, etc. Part of your land is farm land but it also has an excellent mineral content and may be sold to foreign industry for strip mining. Industry import and support their own workers. Crops cost between 10 and 15 Rallods per square mile to plant, cultivate, and harvest. Your goal is to complete an eight-year term of office without major mishap. A word of warning: it isn’t easy!

The author of this program is James A. Storer who wrote it while a student at Lexington High School.

<<<<<<< HEAD
### Bugs
=======
⚠️ This game includes references to suicide or self-harm.

## Bugs
>>>>>>> f045b775

Implementers should be aware that this game contains at least one bug.

On basic line 1450

    1450 V3=INT(A+V3)
    1451 A=INT(A+V3)

...where A is the current treasury, and V3 is initially zero.
This would mean that the treasury doubles at the end of the first year, and all calculations for an increase in the treasury due to tourism are discarded.
Possibly, this made the game more playable, although impossible for the player to understand why the treasury was increasing?

A quick fix for this bug in the original code would be

    1450 V3=ABS(INT(V1-V2))
    1451 A=INT(A+V3)
    
...judging from the description of tourist income on basic line 1410

    1410 PRINT " YOU MADE";ABS(INT(V1-V2));"RALLODS FROM TOURIST TRADE."

---

As published in Basic Computer Games (1978):
- [Atari Archives](https://www.atariarchives.org/basicgames/showpage.php?page=96)
- [Annarchive](https://annarchive.com/files/Basic_Computer_Games_Microcomputer_Edition.pdf#page=111)

Downloaded from Vintage Basic at
http://www.vintage-basic.net/games.html<|MERGE_RESOLUTION|>--- conflicted
+++ resolved
@@ -8,13 +8,9 @@
 
 The author of this program is James A. Storer who wrote it while a student at Lexington High School.
 
-<<<<<<< HEAD
-### Bugs
-=======
 ⚠️ This game includes references to suicide or self-harm.
 
-## Bugs
->>>>>>> f045b775
+### Bugs
 
 Implementers should be aware that this game contains at least one bug.
 
