## King

This is one of the most comprehensive, difficult, and interesting games. (If you've never played one of these games, start with HAMMURABI.)

In this game, you are Premier of Setats Detinu, a small communist island 30 by 70 miles long. Your job is to decide upon the budget of your country and distribute money to your country from the communal treasury.

The money system is Rollods; each person needs 100 Rallods per year to survive. Your country's income comes from farm produce and tourists visiting your magnificent forests, hunting, fishing, etc. Part of your land is farm land but it also has an excellent mineral content and may be sold to foreign industry for strip mining. Industry import and support their own workers. Crops cost between 10 and 15 Rallods per square mile to plant, cultivate, and harvest. Your goal is to complete an eight-year term of office without major mishap. A word of warning: it isn't easy!

The author of this program is James A. Storer who wrote it while a student at Lexington High School.

⚠️ This game includes references to suicide or self-harm.

---

As published in Basic Computer Games (1978):
- [Atari Archives](https://www.atariarchives.org/basicgames/showpage.php?page=96)
- [Annarchive](https://annarchive.com/files/Basic_Computer_Games_Microcomputer_Edition.pdf#page=111)

Downloaded from Vintage Basic at
http://www.vintage-basic.net/games.html

#### Porting Notes

Implementers should be aware that this game contains bugs.

### Bug 1

On basic line 1450

    1450 V3=INT(A+V3)
    1451 A=INT(A+V3)

...where A is the current treasury, and V3 is initially zero.
This would mean that the treasury doubles at the end of the first year, and all calculations for an increase in the treasury due to tourism are discarded.
Possibly, this made the game more playable, although impossible for the player to understand why the treasury was increasing?

A quick fix for this bug in the original code would be

    1450 V3=ABS(INT(V1-V2))
    1451 A=INT(A+V3)

...judging from the description of tourist income on basic line 1410

    1410 PRINT " YOU MADE";ABS(INT(V1-V2));"RALLODS FROM TOURIST TRADE."

### Bug 2

On basic line 1330 following was the variable T1 never assigned:

    1330 PRINT " YOU HARVESTED ";INT(J-U2);"SQ. MILES OF CROPS."
    1340 IF U2=0 THEN 1370
    1344 IF T1>=2 THEN 1370
    1350 PRINT "   (DUE TO ";
    1355 IF T1=0 THEN 1365
    1360 PRINT "INCREASED ";

Likely it should be the difference of the current years crop loss compared to the
last years crop loss.

### Bug 3

On basic line 1997 it is:

    1997 PRINT "   AND 10,000 SQ. MILES OF FOREST LAND."

but it should be:

    1997 PRINT "   AND 1,000 SQ. MILES OF FOREST LAND."

### Bug 4

On basic line 1310 we see this:

    1310 IF C=0 THEN 1324
    1320 PRINT "OF ";INT(J);"SQ. MILES PLANTED,";
    1324 ...

but it should probably be:

<<<<<<< HEAD
    1310 IF J=0 THEN 1324
=======
    1310 IF J=0 THEN 1324

### Bug 5

On basic line 1390 the income from tourism is calculated:

```
1390 A=INT(A+Q)
1400 V1=INT(((B-P1)*22)+(RND(1)*500))
1405 V2=INT((2000-D)*15)
1410 PRINT " YOU MADE";ABS(INT(V1-V2));"RALLODS FROM TOURIST TRADE."
```

It is very easily possible that `V2` is larger than `V1` e.g. if all of the land has been sold. In the original game this does not make a difference because of Bug 1 (see above).

However, judging by how `V1` and `V2` are handled in the code, it looks like `V1` is the basic income from tourism and `V2` is a deduction for pollution. When `ABS(INT(V1-V2))` is used as earnings from tourism, the player actually _gets_ money for a large enough pollution. So a better solution would be to let `V1 - V2` cap out at 0, so once the pollution is large enough, there is no income from tourists anymore.
>>>>>>> a4b68e42
<|MERGE_RESOLUTION|>--- conflicted
+++ resolved
@@ -77,9 +77,6 @@
 
 but it should probably be:
 
-<<<<<<< HEAD
-    1310 IF J=0 THEN 1324
-=======
     1310 IF J=0 THEN 1324
 
 ### Bug 5
@@ -95,5 +92,4 @@
 
 It is very easily possible that `V2` is larger than `V1` e.g. if all of the land has been sold. In the original game this does not make a difference because of Bug 1 (see above).
 
-However, judging by how `V1` and `V2` are handled in the code, it looks like `V1` is the basic income from tourism and `V2` is a deduction for pollution. When `ABS(INT(V1-V2))` is used as earnings from tourism, the player actually _gets_ money for a large enough pollution. So a better solution would be to let `V1 - V2` cap out at 0, so once the pollution is large enough, there is no income from tourists anymore.
->>>>>>> a4b68e42
+However, judging by how `V1` and `V2` are handled in the code, it looks like `V1` is the basic income from tourism and `V2` is a deduction for pollution. When `ABS(INT(V1-V2))` is used as earnings from tourism, the player actually _gets_ money for a large enough pollution. So a better solution would be to let `V1 - V2` cap out at 0, so once the pollution is large enough, there is no income from tourists anymore.