10 PRINT TAB(32); "HAMURABI"
20 PRINT TAB(15); "CREATIVE COMPUTING  MORRISTOWN, NEW JERSEY"
30 PRINT : PRINT : PRINT 
80 PRINT "TRY YOUR HAND AT GOVERNING ANCIENT SUMERIA"
90 PRINT "FOR A TEN-YEAR TERM OF OFFICE." : PRINT 
95 D1 = 0 : P1 = 0
100 Z = 0 : P = 95 : S = 2800 : H = 3000 : E = H - S
110 Y = 3 : A = H / Y : I = 5 : Q = 1
210 D = 0
215 PRINT : PRINT : PRINT "HAMURABI:  I BEG TO REPORT TO YOU," : Z = Z + 1
217 PRINT "IN YEAR "; Z; ","; D; " PEOPLE STARVED, "; I; " CAME TO THE CITY,"
218 P = P + I
227 IF Q > 0 THEN 230
228 P = INT(P / 2)
229 PRINT "A HORRIBLE PLAGUE STRUCK!  HALF THE PEOPLE DIED."
230 PRINT "POPULATION IS NOW "; P
232 PRINT "THE CITY NOW OWNS "; A; " ACRES."
235 PRINT "YOU HARVESTED "; Y; " BUSHELS PER ACRE."
250 PRINT "THE RATS ATE "; E; " BUSHELS."
260 PRINT "YOU NOW HAVE "; S; " BUSHELS IN STORE." : PRINT 
270 IF Z = 11 THEN 860
310 C = INT(10 * RND(1)) : Y = C + 17
312 PRINT "LAND IS TRADING AT "; Y; " BUSHELS PER ACRE."
320 PRINT "HOW MANY ACRES DO YOU WISH TO BUY";
321 INPUT Q : IF Q < 0 THEN 850
322 IF Y * Q <= S THEN 330
323 GOSUB 710
324 GOTO 320
330 IF Q = 0 THEN 340
331 A = A + Q : S = S - Y * Q : C = 0
334 GOTO 400
340 PRINT "HOW MANY ACRES DO YOU WISH TO SELL";
341 INPUT Q : IF Q < 0 THEN 850
342 IF Q < A THEN 350
343 GOSUB 720
344 GOTO 340
350 A = A - Q : S = S + Y * Q : C = 0
400 PRINT 
410 PRINT "HOW MANY BUSHELS DO YOU WISH TO FEED YOUR PEOPLE";
411 INPUT Q
412 IF Q < 0 THEN 850
418 REM *** TRYING TO USE MORE GRAIN THAN IS IN SILOS?
420 IF Q <= S THEN 430
421 GOSUB 710
422 GOTO 410
430 S = S - Q : C = 1 : PRINT 
440 PRINT "HOW MANY ACRES DO YOU WISH TO PLANT WITH SEED";
441 INPUT D : IF D = 0 THEN 511
442 IF D < 0 THEN 850
444 REM *** TRYING TO PLANT MORE ACRES THAN YOU OWN?
445 IF D <= A THEN 450
446 GOSUB 720
447 GOTO 440
449 REM *** ENOUGH GRAIN FOR SEED?
450 IF INT(D / 2) <= S THEN 455
452 GOSUB 710
453 GOTO 440
454 REM *** ENOUGH PEOPLE TO TEND THE CROPS?
455 IF D < 10 * P THEN 510
460 PRINT "BUT YOU HAVE ONLY "; P; " PEOPLE TO TEND THE FIELDS!  NOW THEN,"
470 GOTO 440
510 S = S - INT(D / 2)
511 GOSUB 800
512 REM *** A BOUNTIFUL HARVEST!
515 Y = C : H = D * Y : E = 0
521 GOSUB 800
522 IF INT(C / 2) <> C / 2 THEN 530
523 REM *** RATS ARE RUNNING WILD!!
525 E = INT(S / C)
530 S = S - E + H
531 GOSUB 800
532 REM *** LET'S HAVE SOME BABIES
533 I = INT(C *(20 * A + S) / P / 100 + 1)
539 REM *** HOW MANY PEOPLE HAD FULL TUMMIES?
540 C = INT(Q / 20)
541 REM *** HORROS, A 15% CHANCE OF PLAGUE
542 Q = INT(10 *(2 * RND(1) - 0.3))
550 IF P < C THEN 210
551 REM *** STARVE ENOUGH FOR IMPEACHMENT?
552 D = P - C : IF D > 0.45 * P THEN 560
553 P1 =((Z - 1) * P1 + D * 100 / P) / Z
555 P = C : D1 = D1 + D : GOTO 215
560 PRINT : PRINT "YOU STARVED "; D; " PEOPLE IN ONE YEAR!!!"
565 PRINT "DUE TO THIS EXTREME MISMANAGEMENT YOU HAVE NOT ONLY"
566 PRINT "BEEN IMPEACHED AND THROWN OUT OF OFFICE BUT YOU HAVE"
567 PRINT "ALSO BEEN DECLARED NATIONAL FINK!!!!" : GOTO 990
710 PRINT "HAMURABI:  THINK AGAIN.  YOU HAVE ONLY"
711 PRINT S; "BUSHELS OF GRAIN.  NOW THEN,"
712 RETURN 
720 PRINT "HAMURABI:  THINK AGAIN.  YOU OWN ONLY "; A; " ACRES.  NOW THEN,"
730 RETURN 
800 C = INT(RND(1) * 5) + 1
801 RETURN 
850 PRINT : PRINT "HAMURABI:  I CANNOT DO WHAT YOU WISH."
855 PRINT "GET YOURSELF ANOTHER STEWARD!!!!!"
857 GOTO 990
860 PRINT "IN YOUR 10-YEAR TERM OF OFFICE,"; P1; "PERCENT OF THE"
862 PRINT "POPULATION STARVED PER YEAR ON THE AVERAGE, I.E. A TOTAL OF"
865 PRINT D1; "PEOPLE DIED!!" : L = A / P
870 PRINT "YOU STARTED WITH 10 ACRES PER PERSON AND ENDED WITH"
875 PRINT L; "ACRES PER PERSON." : PRINT 
880 IF P1 > 33 THEN 565
885 IF L < 7 THEN 565
890 IF P1 > 10 THEN 940
892 IF L < 9 THEN 940
895 IF P1 > 3 THEN 960
896 IF L < 10 THEN 960
900 PRINT "A FANTASTIC PERFORMANCE!!!  CHARLEMANGE, DISRAELI, AND"
905 PRINT "JEFFERSON COMBINED COULD NOT HAVE DONE BETTER!" : GOTO 990
940 PRINT "YOUR HEAVY-HANDED PERFORMANCE SMACKS OF NERO AND IVAN IV."
945 PRINT "THE PEOPLE (REMAINING) FIND YOU AN UNPLEASANT RULER, AND,"
<<<<<<< HEAD
950 PRINT "FRANKLY, HATE YOUR GUTS!!":GOTO 990
=======
950 PRINT "FRANKLY, HATE YOUR GUTS!!" : GOTO 990
>>>>>>> a4b68e42
960 PRINT "YOUR PERFORMANCE COULD HAVE BEEN SOMEWHAT BETTER, BUT"
965 PRINT "REALLY WASN'T TOO BAD AT ALL. "; INT(P * 0.8 * RND(1)); "PEOPLE"
970 PRINT "WOULD DEARLY LIKE TO SEE YOU ASSASSINATED BUT WE ALL HAVE OUR"
975 PRINT "TRIVIAL PROBLEMS."
990 PRINT : FOR N = 1 TO 10 : PRINT CHR$(7); : NEXT N
995 PRINT "SO LONG FOR NOW." : PRINT 
999 END <|MERGE_RESOLUTION|>--- conflicted
+++ resolved
@@ -109,11 +109,7 @@
 905 PRINT "JEFFERSON COMBINED COULD NOT HAVE DONE BETTER!" : GOTO 990
 940 PRINT "YOUR HEAVY-HANDED PERFORMANCE SMACKS OF NERO AND IVAN IV."
 945 PRINT "THE PEOPLE (REMAINING) FIND YOU AN UNPLEASANT RULER, AND,"
-<<<<<<< HEAD
-950 PRINT "FRANKLY, HATE YOUR GUTS!!":GOTO 990
-=======
 950 PRINT "FRANKLY, HATE YOUR GUTS!!" : GOTO 990
->>>>>>> a4b68e42
 960 PRINT "YOUR PERFORMANCE COULD HAVE BEEN SOMEWHAT BETTER, BUT"
 965 PRINT "REALLY WASN'T TOO BAD AT ALL. "; INT(P * 0.8 * RND(1)); "PEOPLE"
 970 PRINT "WOULD DEARLY LIKE TO SEE YOU ASSASSINATED BUT WE ALL HAVE OUR"
