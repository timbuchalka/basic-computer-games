--- conflicted
+++ resolved
@@ -1,263 +1,259 @@
-import random
-import sys
-
-
-def main():
-
-    global colors, color_letters, num_positions, num_colors, human_score, computer_score
-    colors = ["BLACK", "WHITE", "RED", "GREEN", "ORANGE", "YELLOW", "PURPLE", "TAN"]
-    color_letters = "BWRGOYPT"
-
-    num_colors = 100
-    human_score = 0
-    computer_score = 0
-
-    # get user inputs for game conditions
-    print("Mastermind")
-    print("Creative Computing Morristown, New Jersey")
-    while num_colors > 8:
-        num_colors = int(input("Number of colors (max 8): "))  # C9 in BASIC
-    num_positions = int(input("Number of positions: "))  # P9 in BASIC
-    num_rounds = int(input("Number of rounds: "))  # R9 in BASIC
-    possibilities = num_colors**num_positions
-    all_possibilities = [1] * possibilities
-
-    print(f"Number of possibilities {possibilities}")
-    print("Color\tLetter")
-    print("=====\t======")
-    for element in range(0, num_colors):
-        print(f"{colors[element]}\t{colors[element][0]}")
-
-    current_round = 1
-
-    while current_round <= num_rounds:
-        print(f"Round number {current_round}")
-        num_moves = 1
-        guesses = []
-        turn_over = False
-        print("Guess my combination ...")
-        answer = int(possibilities * random.random())
-        numeric_answer = [-1] * num_positions
-        for i in range(0, answer):
-            numeric_answer = get_possibility(numeric_answer)
-        # human_readable_answer = make_human_readable(numeric_answer)
-        while num_moves < 10 and not turn_over:
-            print(f"Move # {num_moves} Guess : ")
-            user_command = input("Guess ")
-            if user_command == "BOARD":
-                print_board(guesses)  # 2000
-            elif user_command == "QUIT":  # 2500
-                human_readable_answer = make_human_readable(numeric_answer)
-                print(f"QUITTER! MY COMBINATION WAS: {human_readable_answer}")
-                print("GOOD BYE")
-                quit()
-            elif len(user_command) != num_positions:  # 410
-                print("BAD NUMBER OF POSITIONS")
-            else:
-                invalid_letters = get_invalid_letters(user_command)
-                if invalid_letters > "":
-                    print(f"INVALID GUESS: {invalid_letters}")
-                else:
-                    guess_results = compare_two_positions(
-                        user_command, make_human_readable(numeric_answer)
-                    )
-                    print(f"Results: {guess_results}")
-                    if guess_results[1] == num_positions:  # correct guess
-                        turn_over = True
-                        print(f"You guessed it in {num_moves} moves!")
-                        human_score = human_score + num_moves
-                        print_score()
-                    else:
-                        print(
-                            "You have {} blacks and {} whites".format(
-                                guess_results[1], guess_results[2]
-                            )
-                        )
-                        num_moves = num_moves + 1
-                        guesses.append(guess_results)
-        if not turn_over:  # RAN OUT OF MOVES
-            print("YOU RAN OUT OF MOVES! THAT'S ALL YOU GET!")
-            print(
-                "THE ACTUAL COMBINATION WAS: {}".format(
-                    make_human_readable(numeric_answer)
-                )
-            )
-            human_score = human_score + num_moves
-            print_score()
-
-        # COMPUTER TURN
-        guesses = []
-        turn_over = False
-        inconsistent_information = False
-        while not turn_over and not inconsistent_information:
-            all_possibilities = [1] * possibilities
-            num_moves = 1
-            inconsistent_information = False
-            print("NOW I GUESS. THINK OF A COMBINATION.")
-            player_ready = input("HIT RETURN WHEN READY: ")
-            while num_moves < 10 and not turn_over and not inconsistent_information:
-                found_guess = False
-                computer_guess = int(possibilities * random.random())
-                if (
-                    all_possibilities[computer_guess] == 1
-                ):  # random guess is possible, use it
-                    found_guess = True
-                    guess = computer_guess
-                else:
-                    for i in range(computer_guess, possibilities):
-                        if all_possibilities[i] == 1:
-                            found_guess = True
-                            guess = i
-                            break
-                    if not found_guess:
-                        for i in range(0, computer_guess):
-                            if all_possibilities[i] == 1:
-                                found_guess = True
-                                guess = i
-                                break
-                if not found_guess:  # inconsistent info from user
-                    print("YOU HAVE GIVEN ME INCONSISTENT INFORMATION.")
-                    print("TRY AGAIN, AND THIS TIME PLEASE BE MORE CAREFUL.")
-                    turn_over = True
-                    inconsistent_information = True
-                else:
-                    numeric_guess = [-1] * num_positions
-                    for i in range(0, guess):
-                        numeric_guess = get_possibility(numeric_guess)
-                    human_readable_guess = make_human_readable(numeric_guess)
-                    print(f"My guess is: {human_readable_guess}")
-                    blacks, whites = input("ENTER BLACKS, WHITES (e.g. 1,2): ").split(
-                        ","
-                    )
-                    blacks = int(blacks)
-                    whites = int(whites)
-                    if blacks == num_positions:  # Correct guess
-                        print(f"I GOT IT IN {num_moves} MOVES")
-                        turn_over = True
-                        computer_score = computer_score + num_moves
-                        print_score()
-                    else:
-                        num_moves += 1
-                        for i in range(0, possibilities):
-                            if all_possibilities[i] == 0:  # already ruled out
-                                continue
-                            numeric_possibility = [-1] * num_positions
-                            for j in range(0, i):
-                                numeric_possibility = get_possibility(
-                                    numeric_possibility
-                                )
-                            human_readable_possibility = make_human_readable(
-                                numeric_possibility
-                            )  # 4000
-                            comparison = compare_two_positions(
-                                human_readable_possibility, human_readable_guess
-                            )
-                            print(comparison)
-<<<<<<< HEAD
-                            if (blacks > comparison[1]) or (whites > comparison[2]):
-=======
-                            if (blacks != comparison[1]) or (whites != comparison[2]):
->>>>>>> 0003d86a
-                                all_possibilities[i] = 0
-            if not turn_over:  # COMPUTER DID NOT GUESS
-                print("I USED UP ALL MY MOVES!")
-                print("I GUESS MY CPU IS JUST HAVING AN OFF DAY.")
-                computer_score = computer_score + num_moves
-                print_score()
-        current_round += 1
-    print_score(is_final_score=True)
-    sys.exit()
-
-
-# 470
-def get_invalid_letters(user_command):
-    """Makes sure player input consists of valid colors for selected game configuration."""
-    valid_colors = color_letters[:num_colors]
-    invalid_letters = ""
-    for letter in user_command:
-        if letter not in valid_colors:
-            invalid_letters = invalid_letters + letter
-    return invalid_letters
-
-
-# 2000
-def print_board(guesses):
-    """Prints previous guesses within the round."""
-    print("Board")
-    print("Move\tGuess\tBlack White")
-    for idx, guess in enumerate(guesses):
-        print(f"{idx + 1}\t{guess[0]}\t{guess[1]}     {guess[2]}")
-
-
-# 3500
-# Easily the place for most optimization, since they generate every possibility
-# every time when checking for potential solutions
-# From the original article:
-#    "We did try a version that kept an actual list of all possible combinations
-#    (as a string array), which was significantly faster than this versionn but
-#    which ate tremendous amounts of memory."
-def get_possibility(possibility):
-    # print(possibility)
-    if possibility[0] > -1:  # 3530
-        current_position = 0  # Python arrays are zero-indexed
-        while True:
-            if possibility[current_position] < num_colors - 1:  # zero-index again
-                possibility[current_position] += 1
-                return possibility
-            else:
-                possibility[current_position] = 0
-                current_position += 1
-    else:  # 3524
-        possibility = [0] * num_positions
-    return possibility
-
-
-# 4500
-def compare_two_positions(guess, answer):
-    """Returns blacks (correct color and position) and whites (correct color only) for candidate position (guess) versus reference position (answer)."""
-    increment = 0
-    blacks = 0
-    whites = 0
-    initial_guess = guess
-    for pos in range(0, num_positions):
-        if guess[pos] != answer[pos]:
-            for pos2 in range(0, num_positions):
-                if not (
-                    guess[pos] != answer[pos2] or guess[pos2] == answer[pos2]
-                ):  # correct color but not correct place
-                    whites = whites + 1
-                    answer = answer[:pos2] + chr(increment) + answer[pos2 + 1 :]
-                    guess = guess[:pos] + chr(increment + 1) + guess[pos + 1 :]
-                    increment = increment + 2
-        else:  # correct color and placement
-            blacks = blacks + 1
-            # THIS IS DEVIOUSLY CLEVER
-            guess = guess[:pos] + chr(increment + 1) + guess[pos + 1 :]
-            answer = answer[:pos] + chr(increment) + answer[pos + 1 :]
-            increment = increment + 2
-    return [initial_guess, blacks, whites]
-
-
-# 5000 + logic from 1160
-def print_score(is_final_score=False):
-    """Prints score after each turn ends, including final score at end of game."""
-    if is_final_score:
-        print("GAME OVER")
-        print("FINAL SCORE:")
-    else:
-        print("SCORE:")
-    print(f"     COMPUTER {computer_score}")
-    print(f"     HUMAN    {human_score}")
-
-
-# 4000, 5500, 6000 subroutines are all identical
-def make_human_readable(num):
-    """Make the numeric representation of a position human readable."""
-    retval = ""
-    for i in range(0, len(num)):
-        retval = retval + color_letters[int(num[i])]
-    return retval
-
-
-if __name__ == "__main__":
-    main()
+import random
+import sys
+
+
+def main():
+
+    global colors, color_letters, num_positions, num_colors, human_score, computer_score
+    colors = ["BLACK", "WHITE", "RED", "GREEN", "ORANGE", "YELLOW", "PURPLE", "TAN"]
+    color_letters = "BWRGOYPT"
+
+    num_colors = 100
+    human_score = 0
+    computer_score = 0
+
+    # get user inputs for game conditions
+    print("Mastermind")
+    print("Creative Computing Morristown, New Jersey")
+    while num_colors > 8:
+        num_colors = int(input("Number of colors (max 8): "))  # C9 in BASIC
+    num_positions = int(input("Number of positions: "))  # P9 in BASIC
+    num_rounds = int(input("Number of rounds: "))  # R9 in BASIC
+    possibilities = num_colors**num_positions
+    all_possibilities = [1] * possibilities
+
+    print(f"Number of possibilities {possibilities}")
+    print("Color\tLetter")
+    print("=====\t======")
+    for element in range(0, num_colors):
+        print(f"{colors[element]}\t{colors[element][0]}")
+
+    current_round = 1
+
+    while current_round <= num_rounds:
+        print(f"Round number {current_round}")
+        num_moves = 1
+        guesses = []
+        turn_over = False
+        print("Guess my combination ...")
+        answer = int(possibilities * random.random())
+        numeric_answer = [-1] * num_positions
+        for i in range(0, answer):
+            numeric_answer = get_possibility(numeric_answer)
+        # human_readable_answer = make_human_readable(numeric_answer)
+        while num_moves < 10 and not turn_over:
+            print(f"Move # {num_moves} Guess : ")
+            user_command = input("Guess ")
+            if user_command == "BOARD":
+                print_board(guesses)  # 2000
+            elif user_command == "QUIT":  # 2500
+                human_readable_answer = make_human_readable(numeric_answer)
+                print(f"QUITTER! MY COMBINATION WAS: {human_readable_answer}")
+                print("GOOD BYE")
+                quit()
+            elif len(user_command) != num_positions:  # 410
+                print("BAD NUMBER OF POSITIONS")
+            else:
+                invalid_letters = get_invalid_letters(user_command)
+                if invalid_letters > "":
+                    print(f"INVALID GUESS: {invalid_letters}")
+                else:
+                    guess_results = compare_two_positions(
+                        user_command, make_human_readable(numeric_answer)
+                    )
+                    print(f"Results: {guess_results}")
+                    if guess_results[1] == num_positions:  # correct guess
+                        turn_over = True
+                        print(f"You guessed it in {num_moves} moves!")
+                        human_score = human_score + num_moves
+                        print_score()
+                    else:
+                        print(
+                            "You have {} blacks and {} whites".format(
+                                guess_results[1], guess_results[2]
+                            )
+                        )
+                        num_moves = num_moves + 1
+                        guesses.append(guess_results)
+        if not turn_over:  # RAN OUT OF MOVES
+            print("YOU RAN OUT OF MOVES! THAT'S ALL YOU GET!")
+            print(
+                "THE ACTUAL COMBINATION WAS: {}".format(
+                    make_human_readable(numeric_answer)
+                )
+            )
+            human_score = human_score + num_moves
+            print_score()
+
+        # COMPUTER TURN
+        guesses = []
+        turn_over = False
+        inconsistent_information = False
+        while not turn_over and not inconsistent_information:
+            all_possibilities = [1] * possibilities
+            num_moves = 1
+            inconsistent_information = False
+            print("NOW I GUESS. THINK OF A COMBINATION.")
+            player_ready = input("HIT RETURN WHEN READY: ")
+            while num_moves < 10 and not turn_over and not inconsistent_information:
+                found_guess = False
+                computer_guess = int(possibilities * random.random())
+                if (
+                    all_possibilities[computer_guess] == 1
+                ):  # random guess is possible, use it
+                    found_guess = True
+                    guess = computer_guess
+                else:
+                    for i in range(computer_guess, possibilities):
+                        if all_possibilities[i] == 1:
+                            found_guess = True
+                            guess = i
+                            break
+                    if not found_guess:
+                        for i in range(0, computer_guess):
+                            if all_possibilities[i] == 1:
+                                found_guess = True
+                                guess = i
+                                break
+                if not found_guess:  # inconsistent info from user
+                    print("YOU HAVE GIVEN ME INCONSISTENT INFORMATION.")
+                    print("TRY AGAIN, AND THIS TIME PLEASE BE MORE CAREFUL.")
+                    turn_over = True
+                    inconsistent_information = True
+                else:
+                    numeric_guess = [-1] * num_positions
+                    for i in range(0, guess):
+                        numeric_guess = get_possibility(numeric_guess)
+                    human_readable_guess = make_human_readable(numeric_guess)
+                    print(f"My guess is: {human_readable_guess}")
+                    blacks, whites = input("ENTER BLACKS, WHITES (e.g. 1,2): ").split(
+                        ","
+                    )
+                    blacks = int(blacks)
+                    whites = int(whites)
+                    if blacks == num_positions:  # Correct guess
+                        print(f"I GOT IT IN {num_moves} MOVES")
+                        turn_over = True
+                        computer_score = computer_score + num_moves
+                        print_score()
+                    else:
+                        num_moves += 1
+                        for i in range(0, possibilities):
+                            if all_possibilities[i] == 0:  # already ruled out
+                                continue
+                            numeric_possibility = [-1] * num_positions
+                            for j in range(0, i):
+                                numeric_possibility = get_possibility(
+                                    numeric_possibility
+                                )
+                            human_readable_possibility = make_human_readable(
+                                numeric_possibility
+                            )  # 4000
+                            comparison = compare_two_positions(
+                                human_readable_possibility, human_readable_guess
+                            )
+                            print(comparison)
+                            if (blacks > comparison[1]) or (whites > comparison[2]):
+                                all_possibilities[i] = 0
+            if not turn_over:  # COMPUTER DID NOT GUESS
+                print("I USED UP ALL MY MOVES!")
+                print("I GUESS MY CPU IS JUST HAVING AN OFF DAY.")
+                computer_score = computer_score + num_moves
+                print_score()
+        current_round += 1
+    print_score(is_final_score=True)
+    sys.exit()
+
+
+# 470
+def get_invalid_letters(user_command):
+    """Makes sure player input consists of valid colors for selected game configuration."""
+    valid_colors = color_letters[:num_colors]
+    invalid_letters = ""
+    for letter in user_command:
+        if letter not in valid_colors:
+            invalid_letters = invalid_letters + letter
+    return invalid_letters
+
+
+# 2000
+def print_board(guesses):
+    """Prints previous guesses within the round."""
+    print("Board")
+    print("Move\tGuess\tBlack White")
+    for idx, guess in enumerate(guesses):
+        print(f"{idx + 1}\t{guess[0]}\t{guess[1]}     {guess[2]}")
+
+
+# 3500
+# Easily the place for most optimization, since they generate every possibility
+# every time when checking for potential solutions
+# From the original article:
+#    "We did try a version that kept an actual list of all possible combinations
+#    (as a string array), which was significantly faster than this versionn but
+#    which ate tremendous amounts of memory."
+def get_possibility(possibility):
+    # print(possibility)
+    if possibility[0] > -1:  # 3530
+        current_position = 0  # Python arrays are zero-indexed
+        while True:
+            if possibility[current_position] < num_colors - 1:  # zero-index again
+                possibility[current_position] += 1
+                return possibility
+            else:
+                possibility[current_position] = 0
+                current_position += 1
+    else:  # 3524
+        possibility = [0] * num_positions
+    return possibility
+
+
+# 4500
+def compare_two_positions(guess, answer):
+    """Returns blacks (correct color and position) and whites (correct color only) for candidate position (guess) versus reference position (answer)."""
+    increment = 0
+    blacks = 0
+    whites = 0
+    initial_guess = guess
+    for pos in range(0, num_positions):
+        if guess[pos] != answer[pos]:
+            for pos2 in range(0, num_positions):
+                if not (
+                    guess[pos] != answer[pos2] or guess[pos2] == answer[pos2]
+                ):  # correct color but not correct place
+                    whites = whites + 1
+                    answer = answer[:pos2] + chr(increment) + answer[pos2 + 1 :]
+                    guess = guess[:pos] + chr(increment + 1) + guess[pos + 1 :]
+                    increment = increment + 2
+        else:  # correct color and placement
+            blacks = blacks + 1
+            # THIS IS DEVIOUSLY CLEVER
+            guess = guess[:pos] + chr(increment + 1) + guess[pos + 1 :]
+            answer = answer[:pos] + chr(increment) + answer[pos + 1 :]
+            increment = increment + 2
+    return [initial_guess, blacks, whites]
+
+
+# 5000 + logic from 1160
+def print_score(is_final_score=False):
+    """Prints score after each turn ends, including final score at end of game."""
+    if is_final_score:
+        print("GAME OVER")
+        print("FINAL SCORE:")
+    else:
+        print("SCORE:")
+    print(f"     COMPUTER {computer_score}")
+    print(f"     HUMAN    {human_score}")
+
+
+# 4000, 5500, 6000 subroutines are all identical
+def make_human_readable(num):
+    """Make the numeric representation of a position human readable."""
+    retval = ""
+    for i in range(0, len(num)):
+        retval = retval + color_letters[int(num[i])]
+    return retval
+
+
+if __name__ == "__main__":
+    main()